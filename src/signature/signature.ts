--- conflicted
+++ resolved
@@ -11,12 +11,9 @@
 } from '../chains/types'
 import { parseSignedDelegateForRelayer } from '../relayer'
 import { type ExecutionOutcomeWithId } from 'near-api-js/lib/providers'
-<<<<<<< HEAD
 import { type KeyDerivationPath } from '../kdf/types'
 import { getCanonicalizedDerivationPath } from '../kdf/utils'
-=======
 import { KeyPair } from 'near-api-js'
->>>>>>> 17c29936
 
 const NEAR_MAX_GAS = new BN('300000000000000')
 
@@ -148,10 +145,9 @@
       'sign',
       { request: signArgs },
       NEAR_MAX_GAS,
-      new BN(1)
+      nearAuthentication.deposit ?? new BN(1)
     )
 
-<<<<<<< HEAD
     const signedDelegate = await account.signedDelegate({
       receiverId: contract,
       actions: [functionCall],
@@ -171,38 +167,6 @@
       body: JSON.stringify(parseSignedDelegateForRelayer(signedDelegate)),
       headers: new Headers({ 'Content-Type': 'application/json' }),
     })
-=======
-  const functionCall = actionCreators.functionCall(
-    'sign',
-    { request: signArgs },
-    NEAR_MAX_GAS,
-    nearAuthentication.deposit ?? new BN(1)
-  )
-
-  const signedDelegate = await account.signedDelegate({
-    receiverId: contract,
-    actions: [functionCall],
-    blockHeightTtl: 60,
-  })
-
-  // TODO: add support for creating the signed delegate using the mpc recovery service with an oidc_token
-
-  const res = await fetch(`${relayerUrl}/send_meta_tx_async`, {
-    method: 'POST',
-    mode: 'cors',
-    body: JSON.stringify(parseSignedDelegateForRelayer(signedDelegate)),
-    headers: new Headers({ 'Content-Type': 'application/json' }),
-  })
-
-  const txHash = await res.text()
-
-  // TODO: check if we really need to retry here
-  let attempts = 0
-  const getSignature = async (): Promise<RSVSignature> => {
-    if (attempts >= 3) {
-      throw new Error('Signature error, please retry')
-    }
->>>>>>> 17c29936
 
     const txHash = await res.text()
     const txStatus = await account.connection.provider.txStatus(
